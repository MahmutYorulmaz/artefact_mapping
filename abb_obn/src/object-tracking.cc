#include "abb-odn/object-tracking.h"

#include <atomic>
#include <gflags/gflags.h>
#include <glog/logging.h>
#include <mutex>

#include <opencv2/core/core.hpp>
#include <opencv2/highgui/highgui.hpp>

#include <cv_bridge/cv_bridge.h>
#include <geometry_msgs/Pose.h>
#include <geometry_msgs/PoseStamped.h>

#include <aslam/common/pose-types.h>
#include <image_transport/image_transport.h>
#include <maplab-common/temporal-buffer.h>
#include <ros/ros.h>
#include <sensor_msgs/Image.h>

DEFINE_int64(object_tracker_detection_period, 20,
             "Number of frames to skip between object detections");

DEFINE_int64(object_tracker_pose_buffer_length_ns, 1000000,
             "Time of buffered poses.");

DEFINE_string(object_tracker_image_topic, "/cam0/image_raw",
              "Ros topic on which the object detection and tracking happens");

class PoseBuffer {
public:
  MAPLAB_POINTER_TYPEDEFS(PoseBuffer);
  EIGEN_MAKE_ALIGNED_OPERATOR_NEW

  PoseBuffer(uint64_t buffer_length_ns) : buffer_(buffer_length_ns) { reset(); }

  void addValue(const geometry_msgs::PoseStamped &pose) {
    uint64_t timestamp_nanoseconds =
        pose.header.stamp.sec * 1e9 + pose.header.stamp.nsec;
    aslam::Position3D position(pose.pose.position.x, pose.pose.position.y,
                               pose.pose.position.z);
    aslam::Quaternion rotation(pose.pose.orientation.w, pose.pose.orientation.x,
                               pose.pose.orientation.y,
                               pose.pose.orientation.z);
    aslam::Transformation pose_aslam(rotation, position);

    std::lock_guard<std::mutex> lock(m_buffer_);
    // Enforce strict time-wise ordering.
    int64_t last_time;
    if (buffer_.getNewestTime(&last_time)) {
      CHECK_GT(timestamp_nanoseconds, last_time)
          << "Timestamps not strictly increasing.";
    }
    VLOG(1) << "Add value " << pose_aslam << " with timestamp "
            << timestamp_nanoseconds;
    buffer_.addValue(timestamp_nanoseconds, pose_aslam);
  }

  void interpolatePoseAtTimestamp(ros::Time timestamp,
                                  aslam::Transformation *interpolated_pose) {
    buffer_.interpolateAt(timestamp.sec * 1e9 + timestamp.nsec,
                          interpolated_pose);
    VLOG(1) << "Interpolate pose is " << &interpolated_pose
            << " with timestamp " << timestamp.sec * 1e9 + timestamp.nsec;
  }

  void clearBefore(const ros::Time &timestamp) {
    buffer_.removeItemsBefore(timestamp.sec * 1e9 + timestamp.nsec);
  }

  void reset() { buffer_.clear(); }

private:
  typedef std::pair<const int64_t, aslam::Transformation> BufferElement;
  typedef Eigen::aligned_allocator<BufferElement> BufferAllocator;
  typedef common::TemporalBuffer<aslam::Transformation, BufferAllocator> Buffer;
  mutable std::mutex m_buffer_;
  Buffer buffer_;
};

class ObjectTracking {
public:
  ObjectTracking(ros::NodeHandle &node_handle)
      : nh_(node_handle), it_(node_handle),
        pose_buffer_(FLAGS_object_tracker_pose_buffer_length_ns),
        tracker_(FLAGS_object_tracker_detection_period) {
    image_subscriber_ = it_.subscribe(FLAGS_object_tracker_image_topic, 200u,
                                      &ObjectTracking::imageCallback, this);

    ros::Subscriber pose_subscriber =
        nh_.subscribe("/T_G_I", 1000u, &ObjectTracking::poseCallback, this);
    ;
  }

private:
  void imageCallback(const sensor_msgs::ImageConstPtr &image_message) {

<<<<<<< HEAD
    CHECK(image_message->encoding == sensor_msgs::image_encodings::RGB8);
    cv_bridge::CvImageConstPtr cv_ptr =
        cv_bridge::toCvShare(image_message, sensor_msgs::image_encodings::BGR8);
=======
  cv::Mat image = cv_ptr->image.clone();
  tracker->processFrame(image, image_message->header.stamp);

  std::vector<Observation> observations;
  while (tracker->getFinishedTrack(&observations)) {
    // Do something with the observations
  }
>>>>>>> 8f1f6c30

    cv::Mat image = cv_ptr->image.clone();
    tracker_.processFrame(image);

    cv::Mat debug_image = image;
    tracker_.debugDrawTracks(&debug_image);

    cv::imshow("Image", image);
    cv::waitKey(1);
  }

  void poseCallback(const geometry_msgs::PoseStamped &new_pose) {
    std::lock_guard<std::mutex> lock(pose_buffer_mutex_);
    pose_buffer_.addValue(new_pose);
  }

  ros::NodeHandle nh_;
  ros::Subscriber pose_subscriber_;
  image_transport::ImageTransport it_;
  image_transport::Subscriber image_subscriber_;
  ObjectTracker tracker_;

  mutable std::mutex pose_buffer_mutex_;
  PoseBuffer pose_buffer_;
};
int main(int argc, char **argv) {
  // Initialize logging
  google::InitGoogleLogging(argv[0]);
  google::ParseCommandLineFlags(&argc, &argv, true);
  FLAGS_alsologtostderr = true;
  FLAGS_colorlogtostderr = true;

  ros::init(argc, argv, "maplab_node");
  ros::NodeHandle nh, nh_private("~");

<<<<<<< HEAD
  ObjectTracking object_tracking_pipeline(nh);
=======
  // Object tracker initialization
  std::shared_ptr<ObjectTracker> tracker(new ObjectTracker(
      FLAGS_object_tracker_detection_period));

  // Image topic subscriber
  image_transport::ImageTransport image_transport_(nh);

  boost::function<void(const sensor_msgs::ImageConstPtr&)> image_callback =
    boost::bind(&imageCallback, _1, tracker);
  image_transport::Subscriber image_sub = image_transport_.subscribe(
      FLAGS_object_tracker_image_topic, 200u, image_callback);
>>>>>>> 8f1f6c30

  ros::Rate rate(1);
  while (ros::ok()) {
    ros::spinOnce();
    rate.sleep();
  }
}<|MERGE_RESOLUTION|>--- conflicted
+++ resolved
@@ -89,28 +89,22 @@
 
     ros::Subscriber pose_subscriber =
         nh_.subscribe("/T_G_I", 1000u, &ObjectTracking::poseCallback, this);
-    ;
   }
 
 private:
   void imageCallback(const sensor_msgs::ImageConstPtr &image_message) {
 
-<<<<<<< HEAD
     CHECK(image_message->encoding == sensor_msgs::image_encodings::RGB8);
     cv_bridge::CvImageConstPtr cv_ptr =
         cv_bridge::toCvShare(image_message, sensor_msgs::image_encodings::BGR8);
-=======
-  cv::Mat image = cv_ptr->image.clone();
-  tracker->processFrame(image, image_message->header.stamp);
-
-  std::vector<Observation> observations;
-  while (tracker->getFinishedTrack(&observations)) {
-    // Do something with the observations
-  }
->>>>>>> 8f1f6c30
 
     cv::Mat image = cv_ptr->image.clone();
-    tracker_.processFrame(image);
+    tracker->processFrame(image, image_message->header.stamp);
+
+    std::vector<Observation> observations;
+    while (tracker->getFinishedTrack(&observations)) {
+      // Do something with the observations
+    }
 
     cv::Mat debug_image = image;
     tracker_.debugDrawTracks(&debug_image);
@@ -143,21 +137,7 @@
   ros::init(argc, argv, "maplab_node");
   ros::NodeHandle nh, nh_private("~");
 
-<<<<<<< HEAD
   ObjectTracking object_tracking_pipeline(nh);
-=======
-  // Object tracker initialization
-  std::shared_ptr<ObjectTracker> tracker(new ObjectTracker(
-      FLAGS_object_tracker_detection_period));
-
-  // Image topic subscriber
-  image_transport::ImageTransport image_transport_(nh);
-
-  boost::function<void(const sensor_msgs::ImageConstPtr&)> image_callback =
-    boost::bind(&imageCallback, _1, tracker);
-  image_transport::Subscriber image_sub = image_transport_.subscribe(
-      FLAGS_object_tracker_image_topic, 200u, image_callback);
->>>>>>> 8f1f6c30
 
   ros::Rate rate(1);
   while (ros::ok()) {
